ifndef config
	ifneq ("$(wildcard ./config.mk)","")
		config = config.mk
	else
		config = make/config.mk
	endif
endif
# use customized config file
include $(config)
include make/dmlc.mk

# this is the common build script for dmlc lib
export LDFLAGS= -pthread -lm
export CFLAGS = -O3 -Wall -msse2  -Wno-unknown-pragmas -fPIC -Iinclude
LDFLAGS+= $(DMLC_LDFLAGS)
CFLAGS+= $(DMLC_CFLAGS)

.PHONY: clean all test

OBJ=line_split.o recordio_split.o input_split_base.o io.o local_filesys.o data.o recordio.o config.o

ifeq ($(USE_HDFS), 1)
	OBJ += hdfs_filesys.o
endif

ifeq ($(USE_S3), 1)
	OBJ += s3_filesys.o
endif


ALIB=libdmlc.a
all: $(ALIB)

ifeq ($(BUILD_TEST), 1)
include test/dmlc_test.mk
include unittest/dmlc_unittest.mk
test: $(TEST) $(UNITTEST)
endif

line_split.o: src/io/line_split.cc
recordio_split.o: src/io/recordio_split.cc
input_split_base.o: src/io/input_split_base.cc
hdfs_filesys.o: src/io/hdfs_filesys.cc
s3_filesys.o: src/io/s3_filesys.cc
local_filesys.o: src/io/local_filesys.cc
io.o: src/io.cc
data.o: src/data.cc
recordio.o: src/recordio.cc
config.o: src/config.cc

libdmlc.a: $(OBJ)


$(BIN) :
	$(CXX) $(CFLAGS) -o $@ $(filter %.cpp %.o %.c %.cc %.a,  $^) $(LDFLAGS)

$(OBJ) :
	$(CXX) -c $(CFLAGS) -o $@ $(firstword $(filter %.cpp %.c %.cc, $^) )

$(ALIB):
	ar cr $@ $+

clean:
<<<<<<< HEAD
	$(RM) $(OBJ) $(BIN) $(ALIB) $(TEST) *~ src/*~ src/*/*~ include/dmlc/*~ test/*~
=======
	$(RM) $(OBJ) $(BIN) $(ALIB) $(TEST) $(UNITTEST) $(UNITTEST_OBJ) *~ src/*~ src/*/*~ include/dmlc/*~ test/*~
>>>>>>> 873c404c
<|MERGE_RESOLUTION|>--- conflicted
+++ resolved
@@ -61,8 +61,4 @@
 	ar cr $@ $+
 
 clean:
-<<<<<<< HEAD
-	$(RM) $(OBJ) $(BIN) $(ALIB) $(TEST) *~ src/*~ src/*/*~ include/dmlc/*~ test/*~
-=======
-	$(RM) $(OBJ) $(BIN) $(ALIB) $(TEST) $(UNITTEST) $(UNITTEST_OBJ) *~ src/*~ src/*/*~ include/dmlc/*~ test/*~
->>>>>>> 873c404c
+	$(RM) $(OBJ) $(BIN) $(ALIB) $(TEST) $(UNITTEST) $(UNITTEST_OBJ) *~ src/*~ src/*/*~ include/dmlc/*~ test/*~